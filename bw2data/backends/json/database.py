--- conflicted
+++ resolved
@@ -89,11 +89,7 @@
             pass
         else:
             new_dict = self.load()
-<<<<<<< HEAD
-            for key, value in data.iteritems():
-=======
             for key, value in data.items():
->>>>>>> 3666a2d6
                 new_dict[key] = value
         if process:
             self.process()