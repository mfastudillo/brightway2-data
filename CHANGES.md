# Changelog

<<<<<<< HEAD
### 3.4.4 (2019-01-08)

- Make index creation not raise error if index already exists
=======
### 3.4.4 (2019-05-11)

- Fix `collections.abc` compatibility with Python 3.8
>>>>>>> f3ec701c

### 3.4.3 (2018-09-21)

- Fix #60: No SQLite index creation after switching projects
- Merged PR #9: Better handling of non-unique parameter names

### 3.4.2 (2018-06-01)

- Fix #56: Name conflicts with multiple dummy parameters

### 3.4.1 (2018-06-01)

- Fix bug with geocollections and search indices

## 3.4 (2018-05-31)

- Eliminate inconsistency between use of `name` and `variable` by always using `name`

### 3.3.1 (2018-04-23)

- Remove print debugging statements

## 3.3 (2018-04-05)

- Compatibility with Peewee 3 [breaking changes](http://docs.peewee-orm.com/en/latest/peewee/changes.html)

## 3.2 (2018-02-16)

- Better find symbol name dependencies in exchange formulas

## 3.1.1 (2018-02-13)

- Minor compatibility changes for parameters to make unified API

## 3.1 (2018-01-18)

- Improve performance of `random` (#47)
- Added `dynamic_calculation_setups`
- All data in search engine stored in lowercase (#35)
- Fixes to writing sqlite databases for better interaction with user interfaces (#53)

# 3.0 (2017-12-2)

- Add support for hierarchical parameters and formulas (expressed as strings), with automatic and recalculation of dependencies
- Make Activity.upstream() more flexible

## 2.4.7 (2017-09-14)

- Fix bugs in `merge_databases`

## 2.4.6 (2017-08-29)

- Fix bug where `negative` value wasn't used in exchange proxy uncertainty dictionaries

## 2.4.5 (2017-08-15)

- Add database merging function (bw2data.utils.merge_databases)

## 2.4.4 (2017-04-17)

- Fix license text

## 2.4.3 (2017-04-06)

- Specify encoding of license file, and then don't. Yeah computers.

## 2.4.2 (2017-04-06)

- Remove dependency on bw2io

## 2.4.1 (2017-04-05)

- Include substitution types in `.technosphere()` iterator. Can be excluded with `include_substitution=False`.

## 2.4 (2017-03-20)

- Write-only locks are now optional and disable by default
- Removed `projects.current`.
- `Exchanges` is now consistently ordered

## 2.3.2 (2016-07-17)

- Specify a sensible order for sorting processed arrays

## 2.3.1 (2016-07-16)

- Fixed bug with Activity.copy()
- Fixed some bugs with database filtering

# 2.3 (2016-07-14)

- Use consistent sorting for all `DataStore` objects. However, this sorting is not guaranteed across machines.
- Use `np.save` instead of pickling for processed arrays.
- Added `projects.output_dir` and environment variable `BW2_OUTPUT_DIR`.
- Removed deprecated functions in `config`.
- Add field `code` to search index.

## 2.2.2 (2016-06-10)

- Changes to improve testing for bw2data and bw2calc

## 2.2.1 (2016-06-06)

- Fix some places where set_current wasn't introduced
- Rework initialization of projects and add projects tests
- Moved tests to main directory

Windows tests are failing due to naughty strings being used for project names.

# 2.2 (2016-06-03)

- Deprecated `projects.current = 'foo'` in favor or `projects.set_current('foo')`
- Added ability to switch to read only project with `projects.set_current('foo', writable=False)`
- Removed separate write of topomapping files from inventory databases. All topology handling is internal to bw2regional
- Fixed bug where `download_file` wouldn't raise an error is resource was not found.

# 2.1 (2016-05-28)

- Fix database writes not propagating to search index
- Added continuous integration tests on Windows
- Fix bug when iterating over projects

## 2.0.2 (2016-05-20)

- Better `__str__` for metadata
- Make projects sortable
- Allow forcing writes with `projects.enable_writes(force=True)`

## 2.0.1 (2016-04-14)

- Bugfix release to add unstated dependency of `pyprind`

# 2.0 (2016-04-11)

2.0 brings massive changes to how datasets are stored and searched. The first big change is a new default backend, using peewee and SQLite3. This backend has a nicer API, faster random access, and reduced memory consumption. Here are some examples of new usage patterns:

- FEATURE: New backend, sqlite, which is the default. Should massively reduce memory consumption in most cases, as entire databases don't need to be loaded.
- FEATURE: Backend now return activity and exchange proxies instead of raw data, making for easier manipulation and construction.

Note: Both packages `bw2search` and `bw2simple` are obsolete - their functionality is now included in `bw2data` by default.

Data cannot be directly migrated from bw2data < 2; instead, databases should be exported as BW2Package files and then re-imported.

# 1.4 (2014-11-26)

- BUGFIX: JSONDatabases are now JSON-serializable. Database variants must now support the keyword argument `as_dict`, and return an actual `dict` if `as_dict=True`.

## 1.3.3 (2015-02-04)

- Improve SimaPro and Ecospold2 imports

## 1.3.2 (2014-10-27)

- BUGFIX: Added missing `unidecode` dependency.
- BUGFIX: Remove error when bw2calc is not installed.

## 1.3.1 (2014-10-27)

- BUGFIX: `safe_save` now works on Windows.

# 1.3 (2014-10-25)

- FEATURE: Add SimaPro ecospold 1 imports, and create a new import "flavor" called "SimaPro8" that can handle the new way SimaPro breaks ecoinvent 3 activity names.
- FEATURE: `utils.safe_save` makes sure a file write is successful before overwriting known good data.
- CHANGE: Lots of documentation improvements.
- CHANGE: Import comments by default in ecospold 1 & 2. Remove `import_comments.py` file.
- CHANGE: Added some ecoinvent 3 units to `normalize_units`.

# 1.2 (2014-09-04)

- FEATURE: Add `backends.utils.convert_backend` utility function to switch between database backends.
- FEATURE: Added Ecospold 1 & 2 comment importers (`io.import.add_ecospold1_comments` and `io.import_comments.add_ecospold2_comments`). Comments are currently not imported by default.
- CHANGE: Ecospold 1 & 2 importers now store file directory as `directory` in metadata.
- CHANGE: Each Database should specify its `backend` attribute.

## 1.1.1 (2014-08-26)

- BUGFIX: Don't die if `xlsxwriter` not installed.

# 1.1 (2014-08-25)

- FEATURE: Add MATLAB LCI matrix exporter.
- FEATURE: Add `make_latest_version` method for SingleFileDatabases, to make reverting easier.
- BUGFIX: Make sure `uncertainify` can handle negative amount values.

## 1.0.3 (2014-08-16)

- CHANGE: Automatically set `num_cfs` for methods and `number` for databases when `.write()` is called.

## 1.0.2 (2014-08-14)

- BUGFIX: Release memory during `Updates.reprocess_all_1_0`.

## 1.0.1 (2014-08-01)

- CHANGE: Ecospold2 importer is now more resilient to incorrect input data.
- BUGFIX: uncertainify now correctly handles amount <= 0.
- Small documentation fixes.

# 1.0 (2014-07-30)

**bw2-uptodate.py is required for this update**.

Default values for various attributes need to be added when not previously specified.

- FEATURE: Pluggable LCI backends. Two backends are provided - SingleFileDatabase and and JSONDatabase, and others can be easily added. A new notebook shows how to use JSONDatabase.
- FEATURE: Ecospold2 importer is out of alpha status as of Ecoinvent 3.1.
- FEATURE: `bw2-uptodate` should now work without PATH hassles on windows. Name changed from `bw2-uptodate.py`.
- FEATURE: Searching databases is better documented and tested. A new notebook shows searching examples.
- BREAKING CHANGE: The "in" operator in searching is now "has" - the previous semantics were simply incorrect.
- CHANGE: Database exchanges without `type` now raise UntypedExchange error when processed.
- CHANGE: Database exchanges without `amount` or `input` now raise InvalidExchange error when processed.
- CHANGE: The order of database exchanges in processed arrays is sorted is changed.
- CHANGE: LCI database format is now more flexible, and almost all required elements are removed. For example, `{}` is now a valid LCI dataset.
- BUGFIX: Allow unicode in `utils.safe_filename`.
- BUGFIX: `reset_meta()` now also reset config preferences.

## 0.17.1 (2014-06-11)

- CHANGE: Improve resiliency of SimaPro import.

# 0.17 (2014-04-29)

- BREAKING CHANGE: Database 'depends' is now calculated automatically when calling Database.process().

# 0.16 (2014-04-28)

**bw2-uptodate.py is required for this update**

- FEATURE: Added `Database.filepath_intermediate` and `Database.filepath_processed` for easier access to raw data files.
- BREAKING CHANGE: All importers now produce unicode strings. Before, the SimaPro importer produced Latin-1 strings, while the XML importers produced UTF-8.
- CHANGE: `Database.process()` now uses `obj.filename`, not `obj.name`, as this is not always safe for filenames.

## 0.15.1 (2014-04-17)

- FEATURE: Utility functions to view process datasets in web browser
- FEATURE: utils.web_ui_accessible tests if web UI is running and accessible
- CHANGE: SimaPro importer can now add unlinked exchanges as new process datasets
- CHANGE: New preference key: "web_ui_address"

# 0.15 (2014-04-11)

- BREAKING CHANGE: `Database.process` skips exchanges if `type` is not `process`.
- FEATURE: `Database.list_dependents` traverses datasets to get linked databases.
- CHANGE: Query.__repr__ always returns unicode strings.
- CHANGE: SimaPro importer can now import input and output comments, including multiline comments

## 0.14.1 (2014-03-07)

No changes, just messed up packaging...

# 0.14 (2014-03-07)

**bw2-uptodate.py is required for this update**

- CHANGE: `BW2Package.export_obj` now uses `obj.filename` instead of `obj.name` for filepath of backup file (needed for LCIA methods).
- CHANGE: `categories` is no longer required by `utils.activity_hash`.
- CHANGE: `Database.copy()` no longer emits a not registered warning.
- CHANGE: `Database.copy()` makes a deep copy of data before modification.
- CHANGE: `bw2data.__init__` no longer imports the `io` and `proxies` directories, to avoid namespace conflicts with io standard library package.

# 0.13 (2014-02-13)

- BREAKING CHANGE: `Database.process()` now only includes datasets with type `process` in constructing geomapping array.

##0.12.2 (2014-02-04)

- CHANGE: BW2Package import file ignores warnings

## 0.12.1 (2014-02-04)

New BW2Package format

The new BW2Package is not specific to databases or methods, but should work for any data store that implements the DataStore API. This allows for normalization, weighting, regionalization, and others, and makes it easy to backup and restore.

# 0.12 (2014-02-04)

**bw2-uptodate.py is required for this update**

### Safe filenames

The algorithm to create filenames was changed to prevent illegal characters being used. See `utils.safe_filename`.

# 0.11 (2014-01-28)

**bw2-uptodate.py is required for this update**

### Upgrades to updates

The update code filename was changed to `updates.py`, and dramatically simplified. Code was organized and moved to an Updates class. All functionality was removed from utility scripts and `bw2-uptodate.py`. Fresh installs should not have erroneous "updates needed" warnings.

### Generic DataStore makes new matrices easy

`data_store.DataStore` defines a template for all data stores which could be processed into matrix data, and provides a lot of functionality for free. New objects subclass `DataStore` or `ImpactAssessmentDataStore`, and need only define their unique data fields, metadata store, and validator. Abstracting common functionality into a simple class hierarchy should also produce fewer bugs.

### Smaller changes

- BREAKING CHANGE: The filenames for LCIA methods are now derived from the MD5 of the name. This breaks all method abbreviations.
- BREAKING CHANGE: The filename and filepath attributes in SerializedDict and subclasses moved from `_filename` and `filepath` to `filename` and `filepath`
- BREAKING CHANGE: Register for all data store now takes any keyword arguments. There are no required or positional arguments.
- BREAKING CHANGE: Database.process() doesn't raise an AssertionError for empty databases
- FEATURE: Database.process() writes a geomapping processed array (linking activity IDs to locations), in addition to normal matrix arrays.
- FEATURE: Tests now cover more functionality, and should allow for more worry-free development in the future.
- CHANGE: Database datasets are not required to specify a unit.
- CHANGE: The default biosphere database is no longer hard coded, and can be set in config.p['biosphere_database']. The default is still "biosphere".
- CHANGE: The default global location is no longer hard coded, and can be set in config.p['global_location']. The default is still "GLO".
- CHANGE: Ecospold 1 & 2 data extractors now only have classmethods, and these classes don't need to be instantiated. A more functional style was used to try to avoid unpleasant side effects.<|MERGE_RESOLUTION|>--- conflicted
+++ resolved
@@ -1,14 +1,12 @@
 # Changelog
 
-<<<<<<< HEAD
+### 3.4.5 (2019-05-11)
+
+- Fix `collections.abc` compatibility with Python 3.8
+
 ### 3.4.4 (2019-01-08)
 
 - Make index creation not raise error if index already exists
-=======
-### 3.4.4 (2019-05-11)
-
-- Fix `collections.abc` compatibility with Python 3.8
->>>>>>> f3ec701c
 
 ### 3.4.3 (2018-09-21)
 
