import copy
import datetime
import warnings

import numpy as np
import pandas as pd
import pytest
from pandas.testing import assert_frame_equal, assert_series_equal

<<<<<<< HEAD
from bw2data import geomapping, get_id, databases, Database, get_activity
=======
try:
    import wurst
except ImportError:
    wurst = None

from bw2data import Database, databases, geomapping, get_activity, get_id
>>>>>>> e4954ce3
from bw2data.backends import Activity as PWActivity
from bw2data.backends import sqlite3_lci_db
from bw2data.database import Database
from bw2data.errors import (
    DuplicateNode,
    InvalidExchange,
    UnknownObject,
    UntypedExchange,
    WrongDatabase,
)
from bw2data.parameters import (
    ActivityParameter,
    DatabaseParameter,
    ParameterizedExchange,
    parameters,
)
from bw2data.tests import bw2test

from .fixtures import biosphere
from .fixtures import food as food_data
from .fixtures import get_naughty


@pytest.fixture
@bw2test
def food():
    d = Database("biosphere")
    d.write(biosphere)
    d = Database("food")
    d.write(food_data)


def test_food(food):
    assert len(databases) == 2
    assert sorted(x for x in databases) == ["biosphere", "food"]


### Basic functions


@bw2test
def test_get_code():
    d = Database("biosphere")
    d.write(biosphere)
    activity = d.get("1")
    assert isinstance(activity, PWActivity)
    assert activity["name"] == "an emission"
    assert activity.id == 1


@bw2test
def test_get_kwargs():
    d = Database("biosphere")
    d.write(biosphere)
    activity = d.get(name="an emission")
    assert isinstance(activity, PWActivity)
    assert activity["name"] == "an emission"
    assert activity.id == 1


@bw2test
def test_iter():
    d = Database("biosphere")
    d.write(biosphere)
    activity = next(iter(d))
    assert isinstance(activity, PWActivity)
    assert activity["name"] in ("an emission", "another emission")


@bw2test
def test_get_random():
    d = Database("biosphere")
    d.write(biosphere)
    activity = d.random()
    assert isinstance(activity, PWActivity)
    assert activity["name"] in ("an emission", "another emission")


def test_copy(food):
    d = Database("food")
    with pytest.raises(AssertionError):
        d.copy("food")
    d.copy("repas")
    assert "repas" in databases


@bw2test
def test_copy_does_deepcopy():
    data = {
        ("old name", "1"): {
            "exchanges": [
                {"input": ("old name", "1"), "amount": 1.0, "type": "technosphere"}
            ]
        }
    }
    d = Database("old name")
    d.write(data)
    new_db = d.copy("new name")
    new_data = new_db.load()
    assert list(new_data.values())[0]["exchanges"][0]["input"] == ("new name", "1")
    assert list(data.values())[0]["exchanges"][0]["input"] == ("old name", "1")
    assert list(d.load().values())[0]["exchanges"][0]["input"] == ("old name", "1")


@bw2test
def test_raise_wrong_database():
    data = {("foo", "1"): {}}
    d = Database("bar")
    with pytest.raises(WrongDatabase):
        d.write(data)


@bw2test
def test_deletes_from_database():
    d = Database("biosphere")
    d.write(biosphere)
    assert "biosphere" in databases
    del databases["biosphere"]
    assert next(
        sqlite3_lci_db.execute_sql(
            "select count(*) from activitydataset where database = 'biosphere'"
        )
    ) == (0,)
    assert next(
        sqlite3_lci_db.execute_sql(
            "select count(*) from exchangedataset where output_database = 'biosphere'"
        )
    ) == (0,)


@bw2test
def test_delete_warning():
    d = Database("biosphere")
    d.write(biosphere)
    with pytest.warns(UserWarning):
        d.delete()


@bw2test
def test_relabel_data():
    old_data = {
        ("old and boring", "1"): {
            "exchanges": [{"input": ("old and boring", "42"), "amount": 1.0}]
        },
        ("old and boring", "2"): {
            "exchanges": [{"input": ("old and boring", "1"), "amount": 4.0}]
        },
    }
    shiny_new = {
        ("shiny new", "1"): {
            "exchanges": [{"input": ("old and boring", "42"), "amount": 1.0}]
        },
        ("shiny new", "2"): {
            "exchanges": [{"input": ("shiny new", "1"), "amount": 4.0}]
        },
    }
    db = Database("foo")
    assert shiny_new == db.relabel_data(old_data, "shiny new")


### Metadata


@bw2test
def test_find_graph_dependents():
    databases["one"] = {"depends": ["two", "three"]}
    databases["two"] = {"depends": ["four", "five"]}
    databases["three"] = {"depends": ["four"]}
    databases["four"] = {"depends": ["six"]}
    databases["five"] = {"depends": ["two"]}
    databases["six"] = {"depends": []}
    assert Database("one").find_graph_dependents() == {
        "one",
        "two",
        "three",
        "four",
        "five",
        "six",
    }


@bw2test
def test_register():
    database = Database("testy")
    database.register()
    assert "testy" in databases
    assert "depends" in databases["testy"]


@bw2test
def test_deregister():
    d = Database("food")
    d.register()
    assert "food" in databases
    d.deregister()
    assert "food" not in databases


@bw2test
def test_write_sets_databases_number_attribute():
    d = Database("biosphere")
    d.write(biosphere)
    assert databases["biosphere"]["number"] == len(biosphere)


### Processed arrays


@bw2test
def test_process_unknown_object():
    database = Database("testy")
    data = {
        ("testy", "A"): {},
        ("testy", "B"): {
            "exchanges": [
                {"input": ("testy", "A"), "amount": 1, "type": "technosphere"},
                {"input": ("testy", "C"), "amount": 1, "type": "technosphere"},
            ]
        },
    }
    with pytest.raises(UnknownObject):
        database.write(data)


### String handling


@bw2test
def test_naughty_activity_codes():
    db = Database("foo")
    data = {("foo", str(i)): {"name": x} for i, x in enumerate(get_naughty())}
    db.write(data)
    assert set(get_naughty()) == set(x["name"] for x in db)


@bw2test
def test_setup():
    d = Database("biosphere")
    d.write(biosphere)
    d = Database("food")
    d.write(food_data)


@bw2test
def test_rename():
    d = Database("biosphere")
    d.write(biosphere)
    d = Database("food")
    d.write(copy.deepcopy(food_data))
    ndb = d.rename("buildings")
    ndb_data = ndb.load()
    assert ndb.name == "buildings"
    assert d.name == "buildings"
    assert len(ndb_data) == len(food_data)
    for key in ndb_data:
        assert key[0] == "buildings"
        for exc in ndb_data[key]["exchanges"]:
            assert exc["input"][0] in ("biosphere", "buildings")


@bw2test
def test_exchange_save():
    database = Database("testy")
    data = {
        ("testy", "A"): {},
        ("testy", "C"): {"type": "biosphere"},
        ("testy", "B"): {
            "exchanges": [
                {"input": ("testy", "A"), "amount": 1, "type": "technosphere"},
                {"input": ("testy", "B"), "amount": 1, "type": "production"},
                {"input": ("testy", "C"), "amount": 1, "type": "biosphere"},
            ]
        },
    }
    then = datetime.datetime.now().isoformat()
    database.write(data)
    act = database.get("B")
    exc = [x for x in act.production()][0]
    exc["amount"] = 2
    exc.save()
    assert databases[database.name].get("dirty")
    assert database.metadata.get("dirty")
    assert database.metadata["modified"] > then

    exc = [x for x in act.production()][0]
    assert exc["amount"] == 2


@bw2test
@pytest.mark.skip()
def test_dirty_activities():
    database = Database("testy")
    data = {
        ("testy", "A"): {},
        ("testy", "C"): {"type": "biosphere"},
        ("testy", "B"): {
            "exchanges": [
                {"input": ("testy", "A"), "amount": 1, "type": "technosphere"},
                {"input": ("testy", "B"), "amount": 1, "type": "production"},
                {"input": ("testy", "C"), "amount": 1, "type": "biosphere"},
            ]
        },
    }
    database.write(data)
    act = database.get("B")
    exc = [x for x in act.production()][0]
    exc["amount"] = 2
    exc.save()
    assert databases["testy"]["dirty"]
    lca = act.lca()
    assert not databases["testy"].get("dirty")
    assert lca.supply_array[lca.activity_dict[("testy", "A")]] == 0.5


@bw2test
def test_process_invalid_exchange_value():
    database = Database("testy")
    data = {
        ("testy", "A"): {},
        ("testy", "B"): {
            "exchanges": [
                {"input": ("testy", "A"), "amount": np.nan, "type": "technosphere"},
                {"input": ("testy", "C"), "amount": 1, "type": "technosphere"},
            ]
        },
    }
    with pytest.raises(ValueError):
        database.write(data)


@bw2test
def test_untyped_exchange_error():
    database = Database("testy")
    database_data = {
        ("testy", "A"): {"exchanges": [{"amount": 1, "input": ("testy", "A")}]},
    }
    with pytest.raises(UntypedExchange):
        database.write(database_data, process=False)


@bw2test
def test_no_input_raises_invalid_exchange():
    database = Database("testy")
    database_data = {
        ("testy", "A"): {"exchanges": [{"amount": 1}]},
    }
    with pytest.raises(InvalidExchange):
        database.write(database_data, process=False)


@bw2test
def test_no_amount_raises_invalid_exchange():
    database = Database("testy")
    database_data = {
        ("testy", "A"): {
            "exchanges": [{"input": ("testy", "A"), "type": "technosphere"}]
        },
    }
    with pytest.raises(InvalidExchange):
        database.write(database_data, process=False)


@bw2test
def test_zero_amount_is_valid_exchange():
    database = Database("testy")
    database_data = {
        ("testy", "A"): {
            "exchanges": [
                {"input": ("testy", "A"), "type": "technosphere", "amount": 0.0}
            ]
        },
    }
    database.write(database_data, process=False)


@bw2test
def test_process_checks_process_type():
    database = Database("a database")
    database.write(
        {
            ("a database", "foo"): {"exchanges": [], "type": "process"},
            ("a database", "bar"): {"type": "definitely not a process"},
        },
        process=True,
    )
    # This shouldn't raise an error
    assert database.process() is None


@bw2test
def test_geomapping_array_includes_only_processes():
    database = Database("a database")
    database.write(
        {
            ("a database", "foo"): {
                "exchanges": [],
                "type": "process",
                "location": "bar",
            },
            ("a database", "baz"): {"exchanges": [], "type": "emission"},
        }
    )
    package = database.datapackage()
    array = package.get_resource("a_database_inventory_geomapping_matrix.indices")[0]
    assert array.shape == (1,)
    assert array[0]["col"] == geomapping["bar"]


@bw2test
def test_processed_array():
    database = Database("a database")
    database.write(
        {
            ("a database", "2"): {
                "type": "process",
                "exchanges": [
                    {
                        "input": ("a database", "2"),
                        "amount": 42,
                        "uncertainty_type": 7,
                        "type": "production",
                    }
                ],
            }
        }
    )
    package = database.datapackage()
    print(package.resources)
    array = package.get_resource("a_database_technosphere_matrix.data")[0]

    assert array.shape == (1,)
    assert array[0] == 42

    array = package.get_resource("a_database_technosphere_matrix.distributions")[0]
    assert array.shape == (1,)
    assert array[0]["uncertainty_type"] == 7


@bw2test
def test_processed_array_with_metadata():
    database = Database("a database")
    database.write(
        {
            ("a database", "2"): {
                "type": "process",
                "name": "fooz",
                "unit": "something",
                "exchanges": [
                    {
                        "input": ("a database", "2"),
                        "amount": 42,
                        "uncertainty_type": 7,
                        "type": "production",
                    }
                ],
            }
        }
    )
    package = database.datapackage()

    with pytest.raises(KeyError):
        package.get_resource("a_database_activity_metadata")

    database.process(csv=True)
    package = database.datapackage()
    df = package.get_resource("a_database_activity_metadata")[0]
    df.drop("Unnamed: 0", axis=1, inplace=True)
    expected = pd.DataFrame(
        [
            {
                "name": "fooz",
                "reference product": np.NaN,
                "unit": "something",
                "location": np.NaN,
                "id": 1,
            }
        ]
    )
    assert isinstance(df, pd.DataFrame)
    assert_frame_equal(
        df.reindex(sorted(df.columns), axis=1),
        expected.reindex(sorted(expected.columns), axis=1),
    )


@bw2test
def test_base_class():
    database = Database("a database")
    assert database._metadata is databases


@bw2test
def test_find_dependents():
    database = Database("a database")
    database.write(
        {
            ("a database", "foo"): {
                "exchanges": [
                    {
                        "input": ("foo", "bar"),
                        "type": "technosphere",
                        "amount": 0,
                    },
                    {
                        "input": ("biosphere", "bar"),
                        "type": "technosphere",
                        "amount": 0,
                    },
                    # Ignore becuase of 'ignore'
                    {
                        "input": ("awkward", "silence"),
                        "type": "technosphere",
                        "amount": 0,
                    },
                    # Ignored because of 'unknown' type
                    {
                        "input": ("who", "am I?"),
                        "type": "unknown",
                        "amount": 0,
                    },
                    {
                        "input": ("biosphere", "bar"),
                        "type": "technosphere",
                        "amount": 0,
                    },
                ],
                "location": "bar",
            },
            ("a database", "baz"): {
                "exchanges": [
                    {
                        "input": ("baz", "w00t"),
                        "type": "technosphere",
                        "amount": 0,
                    }
                ],
                "type": "emission",  # Ignored because of type
            },
            ("a database", "nonce"): {},  # OK not to have 'exchanges'
        },
        process=False,
    )
    assert database.find_dependents(ignore={"awkward"}) == ["biosphere", "foo"]


@bw2test
def test_set_dependents():
    foo = Database("foo")
    foo.write(
        {
            ("foo", "bar"): {
                "exchanges": [],
                "type": "process",
            },
        }
    )
    baz = Database("baz")
    baz.write(
        {
            ("baz", "w00t"): {
                "exchanges": [],
                "type": "process",
            },
        }
    )
    biosphere = Database("biosphere")
    biosphere.write(
        {
            ("biosphere", "bar"): {
                "exchanges": [],
                "type": "process",
            },
        }
    )
    database = Database("a database")
    database.register()
    assert databases["a database"]["depends"] == []
    database.write(
        {
            ("a database", "foo"): {
                "exchanges": [
                    {"input": ("foo", "bar"), "type": "technosphere", "amount": 1},
                    {
                        "input": ("biosphere", "bar"),
                        "type": "biosphere",
                        "amount": 1,
                    },
                ],
                "type": "process",
                "location": "bar",
            },
            ("a database", "baz"): {
                "exchanges": [
                    {"input": ("baz", "w00t"), "type": "technosphere", "amount": 1}
                ],
                "type": "emission",
            },
        }
    )
    assert databases["a database"]["depends"] == ["baz", "biosphere", "foo"]


@bw2test
def test_process_without_exchanges_still_in_processed_array():
    database = Database("a database")
    database.write({("a database", "foo"): {}})

    package = database.datapackage()
    array = package.get_resource("a_database_technosphere_matrix.data")[0]
    assert array[0] == 1
    assert array.shape == (1,)


@bw2test
def test_random_empty():
    database = Database("a database")
    database.write({})
    with warnings.catch_warnings() as w:
        warnings.simplefilter("ignore")
        assert database.random() is None


@bw2test
def test_new_node():
    database = Database("a database")
    database.register()
    act = database.new_node("foo", this="that", name="something")
    act.save()

    act = database.get("foo")
    assert act["database"] == "a database"
    assert act["code"] == "foo"
    assert act["location"] == "GLO"
    assert act["this"] == "that"


@bw2test
def test_new_node_error():
    database = Database("a database")
    database.register()
    act = database.new_node("foo", this="that", name="something")
    act.save()

    with pytest.raises(DuplicateNode):
        database.new_node("foo")
    with pytest.raises(DuplicateNode):
        database.new_node(code="bar", id=act.id)


@bw2test
def test_new_activity():
    database = Database("a database")
    database.register()
    act = database.new_activity("foo", this="that", name="something")
    act.save()

    act = database.get("foo")
    assert act["database"] == "a database"
    assert act["code"] == "foo"
    assert act["location"] == "GLO"
    assert act["this"] == "that"


@bw2test
def test_can_split_processes_products():
    database = Database("a database")
    database.write(
        {
            # No implicit production because type specified and not process
            ("a database", "product"): {"type": "product"},
            ("a database", "foo"): {
                "exchanges": [
                    {
                        "input": ("a database", "product"),
                        "output": ("a database", "product"),
                        "type": "production",
                        "amount": 1,
                    }
                ],
                "type": "process",
            },
        }
    )
    package = database.datapackage()
    array = package.get_resource("a_database_technosphere_matrix.indices")[0]
    # print statements to get debugging for CI test runners
    for x in database:
        print(x.id, x.key, get_id(x.key))
    print("array:", array)
    print("array col:", array["col"])
    print("array dtype:", array.dtype)
    assert array.shape == (1,)
    assert array["col"][0] == get_id(("a database", "foo"))
    assert array["row"][0] == get_id(("a database", "product"))


@bw2test
def test_sqlite_processed_array_order():
    database = Database("testy_new")
    data = {
        ("testy_new", "C"): {},
        ("testy_new", "A"): {},
        ("testy_new", "B"): {
            "exchanges": [
                {"input": ("testy_new", "A"), "amount": 1, "type": "technosphere"},
                {"input": ("testy_new", "A"), "amount": 2, "type": "technosphere"},
                {"input": ("testy_new", "C"), "amount": 2, "type": "biosphere"},
                {"input": ("testy_new", "C"), "amount": 3, "type": "biosphere"},
                {"input": ("testy_new", "B"), "amount": 4, "type": "production"},
                {"input": ("testy_new", "B"), "amount": 1, "type": "production"},
            ]
        },
    }
    database.write(data)
    lookup = {k: get_id(("testy_new", k)) for k in "ABC"}
    # print statements to get debugging for CI test runners
    print("lookup:", lookup)
    assert len(lookup) == 3
    t = sorted(
        [
            (lookup["A"], lookup["B"], 1),
            (lookup["A"], lookup["B"], 2),
            # Implicit production
            (lookup["C"], lookup["C"], 1),
            (lookup["A"], lookup["A"], 1),
            # Explicit production
            (lookup["B"], lookup["B"], 4),
            (lookup["B"], lookup["B"], 1),
        ]
    )
    b = sorted([(lookup["C"], lookup["B"], 2), (lookup["C"], lookup["B"], 3)])
    print("t:", t)
    print("b:", b)

    package = database.datapackage()

    array = package.get_resource("testy_new_technosphere_matrix.data")[0]
    print("data array:", array)
    assert array.shape == (6,)
    assert np.allclose(array, [x[2] for x in t])

    array = package.get_resource("testy_new_technosphere_matrix.indices")[0]
    print("indices array:", array)
    assert array.shape == (6,)
    assert np.allclose(array["row"], [x[0] for x in t])
    assert np.allclose(array["col"], [x[1] for x in t])

    array = package.get_resource("testy_new_biosphere_matrix.data")[0]
    print("data array:", array)
    assert array.shape == (2,)
    assert np.allclose(array, [x[2] for x in b])

    array = package.get_resource("testy_new_biosphere_matrix.indices")[0]
    print("indices array:", array)
    assert array.shape == (2,)
    assert np.allclose(array["row"], [x[0] for x in b])
    assert np.allclose(array["col"], [x[1] for x in b])


@bw2test
def test_no_distributions_if_no_uncertainty():
    database = Database("a database")
    database.write(
        {
            ("a database", "2"): {
                "type": "process",
                "exchanges": [
                    {
                        "input": ("a database", "2"),
                        "amount": 42.0,
                        "type": "technosphere",
                    }
                ],
            }
        }
    )

    package = database.datapackage()
    with pytest.raises(KeyError):
        package.get_resource("a_database_technosphere_matrix.distributions")


@bw2test
def test_database_delete_parameters():
    db = Database("example")
    db.register()

    a = db.new_activity(code="A", name="An activity")
    a.save()
    b = db.new_activity(code="B", name="Another activity")
    b.save()
    a.new_exchange(
        amount=0, input=b, type="technosphere", formula="foo * bar + 4"
    ).save()

    database_data = [
        {
            "name": "red",
            "formula": "(blue ** 2) / 5",
        },
        {"name": "blue", "amount": 12},
    ]
    parameters.new_database_parameters(database_data, "example")

    activity_data = [
        {
            "name": "reference_me",
            "formula": "sqrt(red - 20)",
            "database": "example",
            "code": "B",
        },
        {
            "name": "bar",
            "formula": "reference_me + 2",
            "database": "example",
            "code": "A",
        },
    ]
    parameters.new_activity_parameters(activity_data, "my group")
    parameters.add_exchanges_to_group("my group", a)

    assert ActivityParameter.select().count() == 2
    assert ParameterizedExchange.select().count() == 1
    assert DatabaseParameter.select().count() == 2
    assert len(parameters) == 4

    del databases["example"]
    assert not len(parameters)
    assert not ParameterizedExchange.select().count()


@bw2test
def test_delete_duplicate_exchanges():
    all_exchanges = lambda db: [exc for ds in db for exc in ds.exchanges()]

    db = Database("test-case")

    db.write(
        {
            ("test-case", "1"): {"exchanges": []},
            ("test-case", "2"): {"exchanges": []},
            ("test-case", "3"): {
                "exchanges": [
                    {"input": ("test-case", "2"), "type": "foo", "amount": 1},
                    {"input": ("test-case", "2"), "type": "foo", "amount": 2},
                    {"input": ("test-case", "2"), "type": "bar", "amount": 2},
                    {"input": ("test-case", "1"), "type": "foo", "amount": 12},
                    {"input": ("test-case", "1"), "type": "foo", "amount": 12},
                ]
            },
        }
    )

    assert len(all_exchanges(db)) == 5
    db.delete_duplicate_exchanges()
    assert len(all_exchanges(db)) == 4
    db.delete_duplicate_exchanges(fields=["amount"])
    assert len(all_exchanges(db)) == 3


@bw2test
def test_add_geocollections(capsys):
    db = Database("test-case")
    db.write(
        {
            ("test-case", "1"): {"location": "RU", "exchanges": []},
            ("test-case", "2"): {"exchanges": []},
            ("test-case", "3"): {"exchanges": [], "location": ("foo", "bar")},
        }
    )
    assert db.metadata["geocollections"] == ["foo", "world"]
    assert "Not able" in capsys.readouterr().out


@bw2test
def test_set_geocollections(capsys):
    db = Database("test-case")
    db.write(
        {
            ("test-case", "1"): {"location": "RU", "exchanges": [], "name": "a"},
            ("test-case", "2"): {"exchanges": [], "name": "b"},
            ("test-case", "3"): {
                "exchanges": [],
                "location": ("foo", "bar"),
                "name": "c",
            },
        }
    )
    assert db.metadata["geocollections"] == ["foo", "world"]
    assert "Not able" in capsys.readouterr().out

    act = get_activity(("test-case", "1"))
    act["location"] = ("this", "that")
    act.save()

    act = get_activity(("test-case", "2"))
    act["location"] = "DE"
    act.save()

    db.set_geocollections()
    assert db.metadata["geocollections"] == ["foo", "this", "world"]


@bw2test
def test_add_geocollections_unable(capsys):
    db = Database("test-case")
    db.write(
        {
            ("test-case", "1"): {"location": "Russia", "exchanges": []},
            ("test-case", "3"): {"exchanges": [], "location": ("foo", "bar")},
        }
    )
    assert db.metadata["geocollections"] == ["foo"]
    assert "Not able" in capsys.readouterr().out


@bw2test
def test_add_geocollections_no_unable_for_product(capsys):
    db = Database("test-case")
    db.write(
        {
            ("test-case", "1"): {
                "location": "Russia",
                "type": "product",
                "exchanges": [],
            },
            ("test-case", "3"): {"exchanges": [], "location": ("foo", "bar")},
        }
    )
    assert db.metadata["geocollections"] == ["foo"]
    assert "Not able" not in capsys.readouterr().out


@pytest.fixture
@bw2test
def df_fixture():
    Database("biosphere").write(biosphere)
    Database("food").write(food_data)


def test_edges_to_dataframe_simple(df_fixture):
    df = Database("food").edges_to_dataframe(categorical=False)
    id_map = {obj["code"]: obj.id for obj in Database("food")}

    expected = pd.DataFrame(
        [
            {
                "target_id": id_map["1"],
                "target_database": "food",
                "target_code": "1",
                "target_name": "lunch",
                "target_reference_product": None,
                "target_location": "CA",
                "target_unit": "kg",
                "target_type": "process",
                "source_id": id_map["2"],
                "source_database": "food",
                "source_code": "2",
                "source_name": "dinner",
                "source_product": None,
                "source_location": "CH",
                "source_unit": "kg",
                "source_categories": None,
                "edge_amount": 0.5,
                "edge_type": "technosphere",
            },
            {
                "target_id": id_map["1"],
                "target_database": "food",
                "target_code": "1",
                "target_name": "lunch",
                "target_reference_product": None,
                "target_location": "CA",
                "target_unit": "kg",
                "target_type": "process",
                "source_id": get_id(("biosphere", "1")),
                "source_database": "biosphere",
                "source_code": "1",
                "source_name": "an emission",
                "source_product": None,
                "source_location": None,
                "source_unit": "kg",
                "source_categories": "things",
                "edge_amount": 0.05,
                "edge_type": "biosphere",
            },
            {
                "target_id": id_map["2"],
                "target_database": "food",
                "target_code": "2",
                "target_name": "dinner",
                "target_reference_product": None,
                "target_location": "CH",
                "target_unit": "kg",
                "target_type": "process",
                "source_id": get_id(("biosphere", "2")),
                "source_database": "biosphere",
                "source_code": "2",
                "source_name": "another emission",
                "source_product": None,
                "source_location": None,
                "source_unit": "kg",
                "source_categories": "things",
                "edge_amount": 0.15,
                "edge_type": "biosphere",
            },
            {
                "target_id": id_map["2"],
                "target_database": "food",
                "target_code": "2",
                "target_name": "dinner",
                "target_reference_product": None,
                "target_location": "CH",
                "target_unit": "kg",
                "target_type": "process",
                "source_id": id_map["1"],
                "source_database": "food",
                "source_code": "1",
                "source_name": "lunch",
                "source_product": None,
                "source_location": "CA",
                "source_unit": "kg",
                "source_categories": None,
                "edge_amount": 0.25,
                "edge_type": "technosphere",
            },
        ]
    )
    assert_frame_equal(
        df.sort_values(["target_id", "source_id"]).reset_index(drop=True),
        expected.sort_values(["target_id", "source_id"]).reset_index(drop=True),
        check_dtype=False,
    )


def test_edges_to_dataframe_categorical(df_fixture):
    df = Database("food").edges_to_dataframe()
    assert df.shape == (4, 18)
    assert df["edge_type"].dtype.name == "category"


def test_edges_to_dataframe_formatters(df_fixture):
    def foo(node, edge, row):
        row["foo"] = "bar"

    df = Database("food").edges_to_dataframe(formatters=[foo])
    assert_series_equal(df["foo"], pd.Series(["bar"] * 4, name="foo"))


def test_nodes_to_dataframe_simple(df_fixture):
    df = Database("food").nodes_to_dataframe()
    expected = pd.DataFrame(
        [
            {
                "categories": ["stuff", "meals"],
                "code": "2",
                "database": "food",
                "id": get_id(("food", "2")),
                "location": "CH",
                "name": "dinner",
                "type": "process",
                "unit": "kg",
            },
            {
                "categories": ("stuff", "meals"),
                "code": "1",
                "database": "food",
                "id": get_id(("food", "1")),
                "location": "CA",
                "name": "lunch",
                "type": "process",
                "unit": "kg",
            },
        ]
    )
    assert_frame_equal(
        df.reset_index(drop=True),
        expected.reset_index(drop=True),
    )


def test_nodes_to_dataframe_columns(df_fixture):
    df = Database("food").nodes_to_dataframe(columns=["id", "name", "unit"])
    expected = pd.DataFrame(
        [
            {
                "id": get_id(("food", "2")),
                "name": "dinner",
                "unit": "kg",
            },
            {
                "id": get_id(("food", "1")),
                "name": "lunch",
                "unit": "kg",
            },
        ]
    )
    assert_frame_equal(
        df.reset_index(drop=True),
        expected.reset_index(drop=True),
    )


def test_nodes_to_dataframe_unsorted(df_fixture):
    df = Database("food").nodes_to_dataframe()
    assert df.shape == (2, 8)<|MERGE_RESOLUTION|>--- conflicted
+++ resolved
@@ -7,16 +7,7 @@
 import pytest
 from pandas.testing import assert_frame_equal, assert_series_equal
 
-<<<<<<< HEAD
 from bw2data import geomapping, get_id, databases, Database, get_activity
-=======
-try:
-    import wurst
-except ImportError:
-    wurst = None
-
-from bw2data import Database, databases, geomapping, get_activity, get_id
->>>>>>> e4954ce3
 from bw2data.backends import Activity as PWActivity
 from bw2data.backends import sqlite3_lci_db
 from bw2data.database import Database
